--- conflicted
+++ resolved
@@ -17,18 +17,10 @@
             else None
         )
 
-<<<<<<< HEAD
-        _ = env.reset(checkpoint_path=checkpoint_path)
-        obs, reward, term, trunc, info = env.step(cfg.hp_config)
-
-        if len(reward) == 1:
-            return reward[next(iter(reward.keys()))]
-=======
         _ = env.reset()
         obs, reward, term, trunc, info = env.step(cfg.hp_config)
 
         if len(reward) == 1:
             return reward[list(reward.keys())[0]]
->>>>>>> bf58c8cf
         else:
             return tuple(reward.values())