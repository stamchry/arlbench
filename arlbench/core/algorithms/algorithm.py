from __future__ import annotations

import functools
from abc import ABC, abstractmethod
from collections.abc import Callable
from typing import TYPE_CHECKING, Any

import gym
import gymnasium
import gymnax
import jax
import jax.numpy as jnp
import numpy as np

if TYPE_CHECKING:
    import chex
    from ConfigSpace import Configuration, ConfigurationSpace

    from arlbench.core.environments import Environment
    from arlbench.core.wrappers import AutoRLWrapper


class Algorithm(ABC):
    """Abstract base class for a reinforcement learning algorithm. Contains basic functionality that is shared among different algorithm implementations."""
    name: str

    def __init__(
            self,
            hpo_config: Configuration,
            nas_config: Configuration,
            env: Environment | AutoRLWrapper,
            eval_env: Environment | AutoRLWrapper | None = None,
<<<<<<< HEAD
            track_metrics: bool = False,
            track_trajectories: bool = False
=======
            track_trajectories: bool = False,
            track_metrics: bool = False
>>>>>>> 69a1f46a
        ) -> None:
        """Algorithm super-class constructor, is only called by sub-classes.

        Args:
<<<<<<< HEAD
            hpo_config (Configuration): Hyperparameter configuration of the algorithm which can be optimized using hyperparameter optimization (HPO).
            nas_config (Configuration): Neural architecture of the algorithm components which can be optimized using neural architecture search (NAS).
            env (Environment | AutoRLWrapper, optional): Target environment which the agent is trained on.
            track_metrics (bool, optional): Track metrics such as loss and gradients during training. Defaults to False.
            track_trajectories (bool, optional): Track trajectories during training. Defaults to False.
=======
            hpo_config (Configuration): Hyperparameter configuration.
            nas_config (Configuration): Neural architecture configuration.
            env (Environment | AutoRLWrapper): Training environment.
            eval_env (Environment | AutoRLWrapper | None, optional): Evaluation environent (otherwise training environment is used for evaluation). Defaults to None.
            track_trajectories (bool, optional):  Track metrics such as loss and gradients during training. Defaults to False.
            track_metrics (bool, optional): Track trajectories during training. Defaults to False.
>>>>>>> 69a1f46a
        """
        super().__init__()

        self.hpo_config = hpo_config
        self.nas_config = nas_config
        self.env = env
        self.eval_env = env if eval_env is None else eval_env
        self.track_metrics = track_metrics
        self.track_trajectories = track_trajectories

    @property
    def action_type(self) -> tuple[int, bool]:
        """The size and type of actions of the algorithm/environment.

        Returns:
            tuple[int, bool]: Tuple of (action_size, discrete). action_size is the number of possible actions and discrete defines whether the action space is discrete or not.
        """
        action_space = self.env.action_space

        if isinstance(action_space, gym.spaces.Discrete | gymnasium.spaces.Discrete | gymnax.environments.spaces.Discrete):
            action_size = action_space.n
            discrete = True
        elif isinstance(action_space, gym.spaces.Box | gymnasium.spaces.Box | gymnax.environments.spaces.Box):
            action_size = action_space.shape[0]
            discrete = False
        else:
            raise NotImplementedError(
                f"Only Discrete and Box action spaces are supported, got {self.env.action_space}."
            )

        return action_size, discrete

    @staticmethod
    @abstractmethod
    def get_hpo_config_space(seed: int | None = None) -> ConfigurationSpace:
        """Returns the hyperparameter configuration space of the algorithm.

        Args:
            seed (int | None, optional): Random generator seed that is used to sample configurations. Defaults to None.

        Returns:
            ConfigurationSpace: Hyperparameter configuration space of the algorithm.
        """

    @staticmethod
    @abstractmethod
    def get_default_hpo_config() -> Configuration:
        """Returns the default hyperparameter configuration of the agent.

        Returns:
            Configuration: Default hyperparameter configuration.
        """

    @staticmethod
    @abstractmethod
    def get_nas_config_space(seed: int | None = None) -> ConfigurationSpace:
        """Returns the neural architecture configuration space of the algorithm.

        Args:
            seed (int | None, optional): Random generator seed that is used to sample configurations. Defaults to None.

        Returns:
            ConfigurationSpace: Neural architecture configuration space of the algorithm.
        """

    @staticmethod
    @abstractmethod
    def get_default_nas_config() -> Configuration:
        """Returns the default neural architecture configuration of the agent.

        Returns:
            Configuration: Default neural architecture configuration.
        """

    @staticmethod
    @abstractmethod
    def get_checkpoint_factory(
        runner_state: Any,
        train_result: Any,
    ) -> dict[str, Callable]:
        """Creates a factory dictionary of all posssible checkpointing options for Algorithm.

        Args:
            runner_state (Any): Algorithm runner state.
            train_result (Any): Training result.

        Returns:
            dict[str, Callable]: Dictionary of factory functions.
        """

    @abstractmethod
    def init(self, rng: chex.PRNGKey) -> Any:
        """Initializes the algorithm state. Passed parameters are not initialized and included in the final state.

        Args:
            rng (chex.PRNGKey): Random generator key.

        Returns:
            Any: Algorithm state.
        """

    @abstractmethod
    def train(
        self,
        runner_state: Any,
        buffer_state: Any,
        n_total_timesteps: int = 1000000,
        n_eval_steps: int = 100,
        n_eval_episodes: int = 10,
    ) -> tuple[Any, Any]:
        """Performs one iteration of training.

        Args:
            runner_state (Any): Algorithm runner state.
            buffer_state (Any): Algorithm buffer state.
            n_total_timesteps (int, optional): Total number of training timesteps. Update steps = n_total_timesteps // n_envs. Defaults to 1000000.
            n_eval_steps (int, optional): Number of evaluation steps during training.
            n_eval_episodes (int, optional): Number of evaluation episodes per evaluation during training.

        Returns:
            tuple[Any, Any]: (algorithm_state, training_result).
        """

    @abstractmethod
    @functools.partial(jax.jit, static_argnums=0)
    def predict(
        self,
        runner_state: Any,
        obs: jnp.ndarray,
        rng: chex.PRNGKey | None = None,
        deterministic: bool = True
    ) -> jnp.ndarray:
        """Predict action(s) based on the current observation(s).

        Args:
            runner_state (Any): Algorithm runner state.
            obs (jnp.ndarray): Observation(s).
            rng (chex.PRNGKey | None, optional): Random generator key. Defaults to None.
            deterministic (bool): Return deterministic action. Defaults to True.

        Returns:
            jnp.ndarray: Action(s).
        """

    @functools.partial(jax.jit, static_argnums=0)
    def _env_episode(self, state: tuple[chex.PRNGKey, Any], _: None) -> tuple[tuple[chex.PRNGKey, Any], jnp.ndarray]:
        """Evaluate one episode of evaluation in parallel on n_envs.

        Args:
            state (tuple[chex.PRNGKey, Any]): (rng, runner_state). Current state of the evaluation.
            _ (None): Unused parameter (required for jax.lax.scan).

        Returns:
            tuple[tuple[chex.PRNGKey, Any], jnp.ndarray]: ((rng, runner_state), reward). Current state of the evaluation and cumulative rewards.
        """
        rng, runner_state = state
        rng, reset_rng = jax.random.split(rng)

        env_state, obs = self.eval_env.reset(reset_rng)
        initial_state = (
            env_state,
            obs,
            jnp.full((self.eval_env.n_envs,), 0.),
            jnp.full((self.eval_env.n_envs,), False),
            rng,
            runner_state
        )

        def cond_fn(state: tuple) -> jnp.bool:
            """Condition function for JAX while loop. Returns true if not all parallel environments are done.

            Args:
                state (tuple): Current loop state.

            Returns:
                jnp.bool: True if not all environments are done.
            """
            _, _, _, done, _, _ = state
            return jnp.logical_not(jnp.all(done))

        def body_fn(state: tuple) -> tuple:
            """Body function for JAX while loop. Performs one parallel step in all environments.

            Args:
                state (tuple): Current loop state.

            Returns:
                tuple: Updated loop state.
            """
            env_state, obs, reward, done, rng, runner_state = state

            # Select action
            rng, action_rng = jax.random.split(rng)
            action = self.predict(runner_state, obs, action_rng, deterministic=True)

            # Step
            rng, step_rng = jax.random.split(rng)
            env_state, (obs, reward_, done_, _) = self.eval_env.step(env_state, action, step_rng)

            # Count rewards only for envs that are not already done
            reward += reward_ * ~done
            done = jnp.logical_or(done, done_)

            return env_state, obs, reward, done, rng, runner_state

        final_state = jax.lax.while_loop(cond_fn, body_fn, initial_state)
        _, _, reward, _, rng, _ = final_state

        return (rng, runner_state), reward

    def eval(self, runner_state: Any, num_eval_episodes: int) -> jnp.ndarray:
        """Evaluate the algorithm.

        Args:
            runner_state (Any): Algorithm runner state.
            num_eval_episodes (int): Number of evaluation episodes.

        Returns:
            jnp.ndarray: Cumulative reward per evaluation episodes. Shape: (n_eval_episodes,).
        """
        # Number of parallel evaluations, each with n_envs environments
        n_evals = int(np.ceil(num_eval_episodes / self.eval_env.n_envs))

        _, rewards = jax.lax.scan(
            self._env_episode, (runner_state.rng, runner_state), None, n_evals
        )
        return jnp.concat(rewards)[:num_eval_episodes]

    def update_hpo_config(self, hpo_config: Configuration):
        """Update the hyperparameter configuration of the algorithm.

        Args:
            hpo_config (Configuration): Hyperparameter configuration.
        """
        self.hpo_config = hpo_config
<|MERGE_RESOLUTION|>--- conflicted
+++ resolved
@@ -30,31 +30,18 @@
             nas_config: Configuration,
             env: Environment | AutoRLWrapper,
             eval_env: Environment | AutoRLWrapper | None = None,
-<<<<<<< HEAD
-            track_metrics: bool = False,
-            track_trajectories: bool = False
-=======
             track_trajectories: bool = False,
             track_metrics: bool = False
->>>>>>> 69a1f46a
         ) -> None:
         """Algorithm super-class constructor, is only called by sub-classes.
 
         Args:
-<<<<<<< HEAD
-            hpo_config (Configuration): Hyperparameter configuration of the algorithm which can be optimized using hyperparameter optimization (HPO).
-            nas_config (Configuration): Neural architecture of the algorithm components which can be optimized using neural architecture search (NAS).
-            env (Environment | AutoRLWrapper, optional): Target environment which the agent is trained on.
-            track_metrics (bool, optional): Track metrics such as loss and gradients during training. Defaults to False.
-            track_trajectories (bool, optional): Track trajectories during training. Defaults to False.
-=======
             hpo_config (Configuration): Hyperparameter configuration.
             nas_config (Configuration): Neural architecture configuration.
             env (Environment | AutoRLWrapper): Training environment.
             eval_env (Environment | AutoRLWrapper | None, optional): Evaluation environent (otherwise training environment is used for evaluation). Defaults to None.
             track_trajectories (bool, optional):  Track metrics such as loss and gradients during training. Defaults to False.
             track_metrics (bool, optional): Track trajectories during training. Defaults to False.
->>>>>>> 69a1f46a
         """
         super().__init__()
 
