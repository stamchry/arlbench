--- conflicted
+++ resolved
@@ -250,11 +250,7 @@
                 "train_freq": Integer("train_freq", (1, 256), default=4),
                 "gradient steps": Integer("gradient_steps", (1, 256), default=1),
                 "learning_starts": Integer(
-<<<<<<< HEAD
                     "learning_starts", (0, 32768), default=1024
-=======
-                    "learning_starts", (0, 16384), default=1024
->>>>>>> 5a03c649
                 ),
                 "target_update_interval": Integer(
                     "target_update_interval", (1, 2000), default=1000
