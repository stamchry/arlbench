# The DQN Code is heavily based on PureJax: https://github.com/luchris429/purejaxrl
from __future__ import annotations

import functools
from collections.abc import Callable
from typing import TYPE_CHECKING, Any, NamedTuple

import flashbax as fbx
import jax
import jax.lax
import jax.numpy as jnp
import numpy as np
import optax
from ConfigSpace import (Categorical, Configuration, ConfigurationSpace, Float,
                         Integer)
from flax.training.train_state import TrainState

from arlbench.core.algorithms.algorithm import Algorithm
from arlbench.core.algorithms.buffers import uniform_sample
from arlbench.core.algorithms.common import TimeStep

from .models import CNNQ, MLPQ

if TYPE_CHECKING:
    import chex
    from flashbax.buffers.prioritised_trajectory_buffer import \
        PrioritisedTrajectoryBufferState
    from flax.core.frozen_dict import FrozenDict

    from arlbench.core.environments import Environment
    from arlbench.core.wrappers import AutoRLWrapper



class DQNTrainState(TrainState):
    """DQN training state."""
    target_params: None | chex.Array | dict | FrozenDict = None
    opt_state: optax.OptState

    @classmethod
    def create_with_opt_state(cls, *, apply_fn: Callable, params: FrozenDict[str, Any], target_params: Any, tx, opt_state: optax.OptState, **kwargs):
        if opt_state is None:
            opt_state = tx.init(params)
        return cls(
            step=0,
            apply_fn=apply_fn,
            params=params,
            target_params=target_params,
            tx=tx,
            opt_state=opt_state,
            **kwargs,
        )

class DQNRunnerState(NamedTuple):
    """DQN runner state. Consists of (rng, train_state, env_state, obs, global_step)."""
    rng: chex.PRNGKey
    train_state: DQNTrainState
    env_state: Any
    obs: jnp.ndarray
    global_step: int

class DQNState(NamedTuple):
    """DQN algorithm state. Consists of (runner_state, buffer_state)."""
    runner_state: DQNRunnerState
    buffer_state: PrioritisedTrajectoryBufferState


class DQNTrainingResult(NamedTuple):
    """DQN training result. Consists of (eval_rewards, trajectories, metrics)."""
    eval_rewards: jnp.ndarray
    trajectories: Transition | None
    metrics: DQNMetrics | None

class DQNMetrics(NamedTuple):
<<<<<<< HEAD
    """DQN metrics returned by train function. Consists of (loss, grads, advantages)."""
    loss: jnp.ndarray
    grads: jnp.ndarray | tuple
    td_error: jnp.ndarray
=======
    """DQN metrics returned by train function. Consists of (loss, grads, td_error)."""
    loss: jnp.ndarray | tuple
    grads: jnp.ndarray | tuple
    td_error: jnp.ndarray | tuple
>>>>>>> 69a1f46a

class Transition(NamedTuple):
    """DQN Transition. Consists of (done, action, reward, obs, info)."""
    done: jnp.ndarray
    action: jnp.ndarray
    reward: jnp.ndarray
    obs: jnp.ndarray
    info: dict


DQNTrainReturnT = tuple[DQNState, DQNTrainingResult]


class DQN(Algorithm):
    """JAX-based implementation of Deep Q-Network (DQN)."""
<<<<<<< HEAD
    name: str = "dqn"
=======
    name = "dqn"
>>>>>>> 69a1f46a

    def __init__(
        self,
        hpo_config: Configuration,
        env: Environment | AutoRLWrapper,
        eval_env: Environment | AutoRLWrapper | None = None,
        cnn_policy: bool = False,
        nas_config: Configuration | None = None,
        track_trajectories: bool = False,
        track_metrics: bool = False
    ) -> None:
        """Creates a DQN algorithm instance.

        Args:
<<<<<<< HEAD
            hpo_config (Configuration): Hyperparameter configuration of the algorithm which can be optimized using hyperparameter optimization (HPO).
            env (Environment | AutoRLWrapper): eural architecture of the algorithm components which can be optimized using neural architecture search (NAS).
            eval_env (Environment | AutoRLWrapper | None, optional): _description_. Defaults to None.
            cnn_policy (bool, optional): _description_. Defaults to False.
            nas_config (Configuration | None, optional): _description_. Defaults to None.
            track_trajectories (bool, optional): _description_. Defaults to False.
            track_metrics (bool, optional): _description_. Defaults to False.
=======
            hpo_config (Configuration): Hyperparameter configuration.
            env (Environment | AutoRLWrapper): Training environment.
            eval_env (Environment | AutoRLWrapper | None, optional): Evaluation environent (otherwise training environment is used for evaluation). Defaults to None.
            cnn_policy (bool, optional): Use CNN network architecture. Defaults to False.
            nas_config (Configuration | None, optional): Neural architecture configuration. Defaults to None.
            track_trajectories (bool, optional):  Track metrics such as loss and gradients during training. Defaults to False.
            track_metrics (bool, optional): Track trajectories during training. Defaults to False.
>>>>>>> 69a1f46a
        """
        if nas_config is None:
            nas_config = DQN.get_default_nas_config()

        super().__init__(
            hpo_config,
            nas_config,
            env,
            eval_env=eval_env,
            track_trajectories=track_trajectories,
            track_metrics=track_metrics
        )

        action_size, discrete = self.action_type
        network_cls = CNNQ if cnn_policy else MLPQ
        self.network = network_cls(
            action_size,
            discrete=discrete,
            activation=self.nas_config["activation"],
            hidden_size=self.nas_config["hidden_size"],
        )

        self.buffer = fbx.make_prioritised_flat_buffer(
            max_length=self.hpo_config["buffer_size"],
            min_length=self.hpo_config["buffer_batch_size"],
            sample_batch_size=self.hpo_config["buffer_batch_size"],
            add_sequences=False,
            add_batch_size=self.env.n_envs,
            priority_exponent=self.hpo_config["buffer_beta"]
        )
        if self.hpo_config["buffer_prio_sampling"] is False:
            sample_fn = functools.partial(
                uniform_sample,
                batch_size=self.hpo_config["buffer_batch_size"],
                sequence_length=2,
                period=1
            )
            self.buffer = self.buffer.replace(sample=sample_fn)

    @staticmethod
    def get_hpo_config_space(seed=None) -> ConfigurationSpace:
        return ConfigurationSpace(
            name="DQNConfigSpace",
            seed=seed,
            space={
                "buffer_size": Integer("buffer_size", (1, int(1e7)), default=int(1e6)),
                "buffer_batch_size": Integer("buffer_batch_size", (1, 1024), default=64),
                "buffer_prio_sampling": Categorical("buffer_prio_sampling", [True, False], default=False),
                "buffer_alpha": Float("buffer_alpha", (0., 1.), default=0.9),
                "buffer_beta": Float("buffer_beta", (0., 1.), default=0.9),
                "buffer_epsilon": Float("buffer_epsilon", (0., 1e-3), default=1e-5),
                "lr": Float("lr", (1e-5, 0.1), default=2.5e-4),
                "gamma": Float("gamma", (0., 1.), default=0.99),
                "tau": Float("tau", (0., 1.), default=1.0),
                "epsilon": Float("epsilon", (0., 1.), default=0.1),
                "use_target_network": Categorical("use_target_network", [True, False], default=True),
                "train_frequency": Integer("train_frequency", (1, int(1e5)), default=4),
                "gradient steps": Integer("gradient_steps", (1, int(1e5)), default=1),
                "learning_starts": Integer("learning_starts", (10, int(1e5)), default=1000),
                "target_network_update_freq": Integer("target_network_update_freq", (1, int(1e5)), default=10),
            },
        )


    @staticmethod
    def get_default_hpo_config() -> Configuration:
        return DQN.get_hpo_config_space().get_default_configuration()


    @staticmethod
    def get_nas_config_space(seed=None) -> ConfigurationSpace:
        return ConfigurationSpace(
            name="DQNNASConfigSpace",
            seed=seed,
            space={
                "activation": Categorical("activation", ["tanh", "relu"], default="tanh"),
                "hidden_size": Integer("hidden_size", (1, 1024), default=64),
            },
        )


    @staticmethod
    def get_default_nas_config() -> Configuration:
        return DQN.get_nas_config_space().get_default_configuration()

    @staticmethod
    def get_checkpoint_factory(
        runner_state: DQNRunnerState,
        train_result: DQNTrainingResult,
    ) -> dict[str, Callable]:
        """Creates a factory dictionary of all posssible checkpointing options for DQN.

        Args:
            runner_state (PPORunnerState): Algorithm runner state.
            train_result (PPOTrainingResult): Training result.

        Returns:
            dict[str, Callable]: Dictionary of factory functions containing [opt_state, params, target_params, loss, trajectories].
        """
        train_state = runner_state.train_state

        def get_trajectories():
            traj = train_result.trajectories
            assert traj is not None

            trajectories = {}
            trajectories["states"] = jnp.concatenate(traj.obs, axis=0)
            trajectories["action"] = jnp.concatenate(traj.action, axis=0)
            trajectories["reward"] = jnp.concatenate(traj.reward, axis=0)
            trajectories["dones"] = jnp.concatenate(traj.done, axis=0)

            return trajectories

        return {
            "opt_state": lambda: train_state.opt_state,
            "params": lambda: train_state.params,
            "target_params": lambda: train_state.target_params,
            "loss": lambda: train_result.metrics.loss if train_result.metrics else None,
            "trajectories": get_trajectories
        }

    def init(
            self,
            rng: chex.PRNGKey,
            buffer_state: PrioritisedTrajectoryBufferState | None = None,
            network_params: FrozenDict | dict | None = None,
            target_params: FrozenDict | dict | None = None,
            opt_state: optax.OptState | None = None
        ) -> DQNState:
        """Initializes DQN state. Passed parameters are not initialized and included in the final state.  

        Args:
            rng (chex.PRNGKey): Random generator key.
            buffer_state (PrioritisedTrajectoryBufferState | None, optional): Buffer state. Defaults to None.
            network_params (FrozenDict | dict | None, optional): Networks params. Defaults to None.
            target_params (FrozenDict | dict | None, optional): Target network params. Defaults to None.
            opt_state (optax.OptState | None, optional): Optimizer state. Defaults to None.

        Returns:
            DQNState: DQN state.
        """
        rng, reset_rng = jax.random.split(rng)

        env_state, obs = self.env.reset(reset_rng)

        if buffer_state is None or network_params is None or target_params is None:
            dummy_rng = jax.random.PRNGKey(0)
            _action = self.env.sample_actions(dummy_rng)
            _, (_obs, _reward, _done, _) = self.env.step(env_state, _action, dummy_rng)

        if buffer_state is None:
            _timestep = TimeStep(last_obs=_obs[0], obs=_obs[0], action=_action[0], reward=_reward[0], done=_done[0])
            buffer_state = self.buffer.init(_timestep)


        rng, init_rng = jax.random.split(rng)
        if network_params is None:
            network_params = self.network.init(init_rng, _obs)
        if target_params is None:
            target_params = self.network.init(init_rng, _obs)

        train_state_kwargs = {
            "apply_fn": self.network.apply,
            "params": network_params,
            "target_params": target_params,
            "tx": optax.adam(self.hpo_config["lr"]),
            "opt_state": opt_state,
        }
        train_state = DQNTrainState.create_with_opt_state(**train_state_kwargs)

        global_step = 0

        runner_state = DQNRunnerState(
            rng=rng,
            train_state=train_state,
            env_state=env_state,
            obs=obs,
            global_step=global_step
        )

        assert buffer_state is not None

        return DQNState(
            runner_state=runner_state,
            buffer_state=buffer_state
        )

    @functools.partial(jax.jit, static_argnums=0)
    def predict(self, runner_state: DQNRunnerState, obs: jnp.ndarray, rng: chex.PRNGKey, deterministic: bool = True) -> jnp.ndarray:
        """Predict action(s) based on the current observation(s).

        Args:
            runner_state (DQNRunnerState): Algorithm runner state.
            obs (jnp.ndarray): Observation(s).
            rng (chex.PRNGKey | None, optional): Not used in DQN. Random generator key in other algorithms. Defaults to None.
            deterministic (bool): Not used in DQN. Return deterministic action in other algorithms. Defaults to True.

        Returns:
            jnp.ndarray: Action(s).
        """
        q_values = self.network.apply(runner_state.train_state.params, obs)
        return q_values.argmax(axis=-1)

    @functools.partial(jax.jit, static_argnums=(0,3,4,5), donate_argnums=(2,))
    def train(
        self,
        runner_state: DQNRunnerState,
        buffer_state: PrioritisedTrajectoryBufferState,
        n_total_timesteps: int = 1000000,
        n_eval_steps: int = 100,
        n_eval_episodes: int = 10,
    )-> DQNTrainReturnT:
        """Performs one iteration of training.

        Args:
            runner_state (DQNRunnerState): DQN runner state.
            _ (None): Unused parameter (buffer_state in other algorithms).
            n_total_timesteps (int, optional): Total number of training timesteps. Update steps = n_total_timesteps // n_envs. Defaults to 1000000.
            n_eval_steps (int, optional): Number of evaluation steps during training. Defaults to 100.
            n_eval_episodes (int, optional): Number of evaluation episodes per evaluation during training. Defaults to 10.

        Returns:
            DQNTrainReturnT: Tuple of DQN algorithm state and training result.
        """
        def train_eval_step(
            carry: tuple[DQNRunnerState, PrioritisedTrajectoryBufferState],
            _: None
        ) -> tuple[tuple[DQNRunnerState, PrioritisedTrajectoryBufferState], DQNTrainingResult]:
            runner_state, buffer_state = carry
            (runner_state, buffer_state), (metrics, trajectories) = jax.lax.scan(
                self._update_step,
                (runner_state, buffer_state),
                None,
                n_total_timesteps//self.env.n_envs//self.hpo_config["train_frequency"]//n_eval_steps
            )
            eval_returns = self.eval(runner_state, n_eval_episodes)
            # jax.debug.print("{eval_returns}", eval_returns=eval_returns)

            return (runner_state, buffer_state), DQNTrainingResult(eval_rewards=eval_returns, trajectories=trajectories, metrics=metrics)

        (runner_state, buffer_state), result = jax.lax.scan(
            train_eval_step,
            (runner_state, buffer_state),
            None,
            n_eval_steps,
        )
        return DQNState(
            runner_state=runner_state,
            buffer_state=buffer_state
        ), result

    def update(
        self,
        train_state: DQNTrainState,
        observations: jnp.ndarray,
        actions: jnp.ndarray,
        next_observations: jnp.ndarray,
        rewards: jnp.ndarray,
        dones: jnp.ndarray
    ) -> tuple[DQNTrainState, jnp.ndarray, jnp.ndarray, jnp.ndarray]:
        if self.hpo_config["use_target_network"]:
            q_next_target = self.network.apply(
                train_state.target_params, next_observations
            )  # (batch_size, num_actions)
        else:
            q_next_target = self.network.apply(
                train_state.params, next_observations
            )  # (batch_size, num_actions)
        q_next_target = jnp.max(q_next_target, axis=-1)  # (batch_size,)
        next_q_value = rewards + (1 - dones) * self.hpo_config["gamma"] * q_next_target

        def mse_loss(params: FrozenDict | dict) -> tuple[jnp.ndarray, jnp.ndarray]:
            q_pred = self.network.apply(
                params, observations
            )  # (batch_size, num_actions)
            q_pred = q_pred[
                jnp.arange(q_pred.shape[0]), actions.squeeze().astype(int)
            ]  # (batch_size,)
            td_error = q_pred - next_q_value
            loss = optax.l2_loss(q_pred, next_q_value).mean()
            #return (td_error ** 2).mean(), td_error
            return loss.mean(), td_error

        (loss_value, td_error), grads = jax.value_and_grad(mse_loss, has_aux=True)(
            train_state.params
        )
        train_state = train_state.apply_gradients(grads=grads)
        return train_state, loss_value, td_error, grads

    def _update_step(
        self,
        carry: tuple[DQNRunnerState, PrioritisedTrajectoryBufferState],
        _
    ) -> tuple[tuple[DQNRunnerState, PrioritisedTrajectoryBufferState], tuple[DQNMetrics | None, Transition | None]]:
        runner_state, buffer_state = carry
        (
            rng,
            train_state,
            env_state,
            last_obs,
            global_step
        ) = runner_state

        def take_step(
                carry: tuple[jnp.ndarray, jnp.ndarray, Any, int, PrioritisedTrajectoryBufferState],
                _: None
            ) -> tuple[tuple[jnp.ndarray, jnp.ndarray, Any, int, PrioritisedTrajectoryBufferState], tuple[jnp.ndarray, jnp.ndarray, jnp.ndarray, jnp.ndarray, dict]]:

            rng, train_state, last_obs, env_state, global_step, buffer_state = carry

            def random_action(rng: chex.PRNGKey, _) -> jnp.ndarray:
                return self.env.sample_actions(rng)
            def greedy_action(_: chex.PRNGKey, obs: jnp.ndarray) -> jnp.ndarray:
                q_values = self.network.apply(train_state.params, obs)
                return q_values.argmax(axis=-1)
            rng, sample_rng, action_rng = jax.random.split(rng, 3)
            action = jax.lax.cond(
                jax.random.uniform(sample_rng) < self.hpo_config["epsilon"],
                random_action,
                greedy_action,
                action_rng,
                last_obs
            )

            rng, step_rng = jax.random.split(rng)
            env_state, (obsv, reward, done, info) = self.env.step(env_state, action, step_rng)

            timestep = TimeStep(last_obs=last_obs, obs=obsv, action=action, reward=reward, done=done)
            buffer_state = self.buffer.add(buffer_state, timestep)

            global_step += 1

            def target_update(train_state) -> DQNTrainState:
                return train_state.replace(
                    target_params=optax.incremental_update(
                        train_state.params, train_state.target_params, self.hpo_config["tau"]
                    )
                )
            def dont_target_update(train_state) -> DQNTrainState:
                return train_state
            train_state = jax.lax.cond(  # todo: move this into the env_step loop?!
                (global_step > self.hpo_config["learning_starts"] // self.env.n_envs)
                & (global_step % np.max([self.hpo_config["target_network_update_freq"] // self.env.n_envs, 1]) == 0),
                target_update,
                dont_target_update,
                train_state,
                )
            return (rng, train_state, obsv, env_state, global_step, buffer_state), (
                obsv,
                action,
                reward,
                done,
                info,
            )

        def do_update(
                rng: chex.PRNGKey,
                train_state: DQNTrainState,
                buffer_state: PrioritisedTrajectoryBufferState
            ) -> tuple[chex.PRNGKey, DQNTrainState, PrioritisedTrajectoryBufferState, DQNMetrics]:
            def gradient_step(
                carry: tuple[chex.PRNGKey, DQNTrainState, PrioritisedTrajectoryBufferState],
                _: None
            ) -> tuple[tuple[chex.PRNGKey, DQNTrainState, PrioritisedTrajectoryBufferState], DQNMetrics]:
                rng, train_state, buffer_state = carry
                rng, batch_sample_rng = jax.random.split(rng)
                batch = self.buffer.sample(buffer_state, batch_sample_rng)
                train_state, loss, td_error, grads = self.update(
                    train_state,
                    batch.experience.first.last_obs,
                    batch.experience.first.action,
                    batch.experience.first.obs,
                    batch.experience.first.reward,
                    batch.experience.first.done,
                )
                new_prios = jnp.power(
                    jnp.abs(td_error) + self.hpo_config["buffer_epsilon"], self.hpo_config["buffer_alpha"]
                )
                buffer_state = self.buffer.set_priorities(buffer_state, batch.indices, new_prios)

                if not self.track_metrics:
                    loss = None
                    td_error = None
                    grads = None

                return (
                    rng, train_state, buffer_state,
                ), DQNMetrics(loss=loss, td_error=td_error, grads=grads)
            (rng, train_state, buffer_state), metrics = jax.lax.scan(
                gradient_step,
                (rng, train_state, buffer_state),
                None,
                self.hpo_config["gradient_steps"],
            )
            return rng, train_state, buffer_state, metrics

        def dont_update(
                rng: chex.PRNGKey,
                train_state: DQNTrainState,
                buffer_state: PrioritisedTrajectoryBufferState
            ) -> tuple[chex.PRNGKey, DQNTrainState, PrioritisedTrajectoryBufferState, DQNMetrics]:
            if self.track_metrics:
                loss = jnp.array([((jnp.array([0]) - jnp.array([0])) ** 2).mean()] * self.hpo_config["gradient_steps"])
                td_error = jnp.array(
                    [[[1] * self.hpo_config["buffer_batch_size"]] * self.hpo_config["gradient_steps"]]
                ).mean(axis=0)
                grads = jax.tree_map(lambda x: jnp.stack([x] * self.hpo_config["gradient_steps"]), train_state.params)
            else:
                loss = None
                td_error = None
                grads = None
            return rng, train_state, buffer_state, DQNMetrics(loss=loss, td_error=td_error, grads=grads)


        (rng, train_state, last_obs, env_state, global_step, buffer_state), (
            observations,
            action,
            reward,
            done,
            info,
        ) = jax.lax.scan(
            take_step,
            (rng, train_state, last_obs, env_state, global_step, buffer_state),
            None,
            self.hpo_config["train_frequency"]
        )

        rng, train_state, buffer_state, metrics = jax.lax.cond(
            global_step > self.hpo_config["learning_starts"] // self.env.n_envs,
            do_update,
            dont_update,
            rng,
            train_state,
            buffer_state,
        )
        runner_state = DQNRunnerState(
            rng=rng,
            train_state=train_state,
            env_state=env_state,
            obs=last_obs,
            global_step=global_step
        )
        tracjectories = None
        if self.track_trajectories:
            tracjectories = Transition(
                obs=observations,
                action=action,
                reward=reward,
                done=done,
                info=info,
            )
        return (runner_state, buffer_state), (metrics, tracjectories)<|MERGE_RESOLUTION|>--- conflicted
+++ resolved
@@ -72,17 +72,10 @@
     metrics: DQNMetrics | None
 
 class DQNMetrics(NamedTuple):
-<<<<<<< HEAD
-    """DQN metrics returned by train function. Consists of (loss, grads, advantages)."""
+    """DQN metrics returned by train function. Consists of (loss, grads, td_error)."""
     loss: jnp.ndarray
     grads: jnp.ndarray | tuple
     td_error: jnp.ndarray
-=======
-    """DQN metrics returned by train function. Consists of (loss, grads, td_error)."""
-    loss: jnp.ndarray | tuple
-    grads: jnp.ndarray | tuple
-    td_error: jnp.ndarray | tuple
->>>>>>> 69a1f46a
 
 class Transition(NamedTuple):
     """DQN Transition. Consists of (done, action, reward, obs, info)."""
@@ -98,11 +91,7 @@
 
 class DQN(Algorithm):
     """JAX-based implementation of Deep Q-Network (DQN)."""
-<<<<<<< HEAD
     name: str = "dqn"
-=======
-    name = "dqn"
->>>>>>> 69a1f46a
 
     def __init__(
         self,
@@ -117,15 +106,6 @@
         """Creates a DQN algorithm instance.
 
         Args:
-<<<<<<< HEAD
-            hpo_config (Configuration): Hyperparameter configuration of the algorithm which can be optimized using hyperparameter optimization (HPO).
-            env (Environment | AutoRLWrapper): eural architecture of the algorithm components which can be optimized using neural architecture search (NAS).
-            eval_env (Environment | AutoRLWrapper | None, optional): _description_. Defaults to None.
-            cnn_policy (bool, optional): _description_. Defaults to False.
-            nas_config (Configuration | None, optional): _description_. Defaults to None.
-            track_trajectories (bool, optional): _description_. Defaults to False.
-            track_metrics (bool, optional): _description_. Defaults to False.
-=======
             hpo_config (Configuration): Hyperparameter configuration.
             env (Environment | AutoRLWrapper): Training environment.
             eval_env (Environment | AutoRLWrapper | None, optional): Evaluation environent (otherwise training environment is used for evaluation). Defaults to None.
@@ -133,7 +113,6 @@
             nas_config (Configuration | None, optional): Neural architecture configuration. Defaults to None.
             track_trajectories (bool, optional):  Track metrics such as loss and gradients during training. Defaults to False.
             track_metrics (bool, optional): Track trajectories during training. Defaults to False.
->>>>>>> 69a1f46a
         """
         if nas_config is None:
             nas_config = DQN.get_default_nas_config()
