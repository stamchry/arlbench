--- conflicted
+++ resolved
@@ -171,13 +171,8 @@
             name="PPOConfigSpace",
             seed=seed,
             space={
-<<<<<<< HEAD
                 "minibatch_size": Integer("minibatch_size", (4, 16384), default=64),
-                "learning_rate": Float("learning_rate", (1e-5, 0.1), default=0.0003),
-=======
-                "minibatch_size": Integer("minibatch_size", (4, 1024), default=64),
                 "learning_rate": Float("learning_rate", (1e-5, 0.1), default=0.0003, log=True),
->>>>>>> 8d834645
                 "n_steps": Integer("n_steps", (1, 10000), default=2048),
                 "update_epochs": Integer("update_epochs", (1, int(1e5)), default=10),
                 "gamma": Float("gamma", (0.0, 1.0), default=0.99),
