# The PPO Code is heavily based on PureJax: https://github.com/luchris429/purejaxrl
from __future__ import annotations

import functools
import warnings
from collections.abc import Callable
from typing import TYPE_CHECKING, Any, NamedTuple

import jax
import jax.numpy as jnp
import optax
from ConfigSpace import (Categorical, Configuration, ConfigurationSpace, Float,
                         Integer)
from flax.training.train_state import TrainState

from arlbench.core.algorithms.algorithm import Algorithm
from arlbench.utils import flatten_dict

from .models import CNNActorCritic, MLPActorCritic

if TYPE_CHECKING:
    import chex
    from flax.core.frozen_dict import FrozenDict

    from arlbench.core.environments import Environment
    from arlbench.core.wrappers import AutoRLWrapper


class PPOTrainState(TrainState):
    """PPO training state.

    Contains:
    - opt_state,
    - params
    """
    opt_state = None

    @classmethod
    def create_with_opt_state(cls, *, apply_fn, params, tx, opt_state, **kwargs):
        if opt_state is None:
            opt_state = tx.init(params)
        return cls(
            step=0,
            apply_fn=apply_fn,
            params=params,
            tx=tx,
            opt_state=opt_state,
            **kwargs,
        )

class PPORunnerState(NamedTuple):
    """PPO runner state. Consists of (rng, train_state, env_state, obs, global_step)."""
    rng: chex.PRNGKey
    train_state: PPOTrainState
    env_state: Any
    obs: chex.Array
    global_step: int

class PPOState(NamedTuple):
    """PPO algorithm state. Consists of (runner_state, buffer_state).

    Note: As PPO does not use a buffer buffer_state is always None and only kept for consistency across algorithms.
    """
    runner_state: PPORunnerState
    buffer_state: None = None

class PPOTrainingResult(NamedTuple):
    """PPO training result. Consists of (eval_rewards, trajectories, metrics)."""
    eval_rewards: jnp.ndarray
    trajectories: Transition | None
    metrics: PPOMetrics | None

class PPOMetrics(NamedTuple):
    """PPO metrics returned by train function. Consists of (loss, grads, advantages)."""
    loss: Any
    grads: Any
    advantages: Any

class Transition(NamedTuple):
    """PPO Transition. Consists of (done, action, value, reward, log_prob, obs, info)."""
    done: jnp.ndarray
    action: jnp.ndarray
    value: jnp.ndarray
    reward: jnp.ndarray
    log_prob: jnp.ndarray
    obs: jnp.ndarray
    info: jnp.ndarray

PPOTrainReturnT = tuple[PPOState, PPOTrainingResult]

class PPO(Algorithm):
    """JAX-based implementation of Proximal Policy Optimization (PPO)."""
    name = "ppo"

    def __init__(
        self,
        hpo_config: Configuration,
        env: Environment | AutoRLWrapper,
        cnn_policy: bool = False,
        nas_config: Configuration | None = None,
        track_trajectories: bool = False,
        track_metrics: bool = False
    ) -> None:
        """Creates a PPO algorithm instance.

        Args:
            hpo_config (Configuration): Hyperparameter configuration of the algorithm which can be optimized using hyperparameter optimization (HPO).
            nas_config (Configuration): Neural architecture of the algorithm components which can be optimized using neural architecture search (NAS).
            env (Environment | AutoRLWrapper): Target environment which the agent is trained on.
            track_metrics (bool, optional): Track metrics such as loss and gradients during training. Defaults to False.
            track_trajectories (bool, optional): Track trajectories during training. Defaults to False.
        """
        if nas_config is None:
            nas_config = PPO.get_default_nas_config()

        super().__init__(
            hpo_config,
            nas_config,
            env,
            track_metrics=track_metrics,
            track_trajectories=track_trajectories
        )

        # Update interval = rollout size
        self.rollout_size = int(self.hpo_config["n_steps"] * self.env.n_envs)

        # Ensure that at least one minibatch is available after each rollout
        if self.hpo_config["minibatch_size"] > self.rollout_size:
            warnings.warn(f"minibatch_size > update_interval. Setting minibatch size to rollout_size = {self.rollout_size}.")
            self.minibatch_size = self.rollout_size
        else:
            self.minibatch_size = int(self.hpo_config["minibatch_size"])

        self.n_minibatches = int(self.rollout_size // self.minibatch_size)

        action_size, discrete = self.action_type
        network_cls = CNNActorCritic if cnn_policy else MLPActorCritic
        self.network = network_cls(
            action_size,
            discrete=discrete,
            activation=self.nas_config["activation"],
            hidden_size=self.nas_config["hidden_size"],
        )

    @staticmethod
    def get_hpo_config_space(seed: int | None = None) -> ConfigurationSpace:
        return ConfigurationSpace(
            name="PPOConfigSpace",
            seed=seed,
            space={
                "minibatch_size": Integer("minibatch_size", (4, 1024), default=256),
                "lr": Float("lr", (1e-5, 0.1), default=2.5e-4),
                "n_steps": Integer("n_steps", (1, 1000), default=100),
                "update_epochs": Integer("update_epochs", (1, int(1e5)), default=10),
                "activation": Categorical("activation", ["tanh", "relu"], default="tanh"),
                "gamma": Float("gamma", (0., 1.), default=0.99),
                "gae_lambda": Float("gae_lambda", (0., 1.), default=0.95),
                "clip_eps": Float("clip_eps", (0., 1.), default=0.2),
                "ent_coef": Float("ent_coef", (0., 1.), default=0.01),
                "vf_coef": Float("vf_coef", (0., 1.), default=0.5),
                "max_grad_norm": Float("max_grad_norm", (0., 10.), default=5)
            },
        )

    @staticmethod
    def get_default_hpo_config() -> Configuration:
        return PPO.get_hpo_config_space().get_default_configuration()

    @staticmethod
    def get_nas_config_space(seed: int | None = None) -> ConfigurationSpace:
        return ConfigurationSpace(
            name="PPONASConfigSpace",
            seed=seed,
            space={
                "activation": Categorical("activation", ["tanh", "relu"], default="tanh"),
                "hidden_size": Integer("hidden_size", (1, 1024), default=64),
            },
        )

    @staticmethod
    def get_default_nas_config() -> Configuration:
        return PPO.get_nas_config_space().get_default_configuration()

    @staticmethod
    def get_checkpoint_factory(
        runner_state: PPORunnerState,
        train_result: PPOTrainingResult,
    ) -> dict[str, Callable]:
        """Creates a factory dictionary of all posssible checkpointing options of the Algorithm.

        Args:
            runner_state (PPORunnerState): Algorithm runner state.
            train_result (PPOTrainingResult): Training result.

        Returns:
            dict[str, Callable]: Dictionary of factory functions.
        """
        train_state = runner_state.train_state

        def get_trajectories():
            traj = train_result.trajectories
            assert traj is not None

            trajectories = {}
            trajectories["states"] = jnp.concatenate(traj.obs, axis=0)
            trajectories["action"] = jnp.concatenate(traj.action, axis=0)
            trajectories["reward"] = jnp.concatenate(traj.reward, axis=0)
            trajectories["dones"] = jnp.concatenate(traj.done, axis=0)
            trajectories["value"] = jnp.concatenate(traj.value, axis=0)
            trajectories["log_prob"] = jnp.concatenate(traj.log_prob, axis=0)

            return trajectories

        return {
            "opt_state": lambda : train_state.opt_state,
            "params": lambda : train_state.params,
            "loss": lambda : train_result.metrics.loss if train_result.metrics else None,
            "trajectories": get_trajectories
        }

    def init(
            self,
            rng: chex.PRNGKey,
            network_params: FrozenDict | dict | None = None,
            opt_state: optax.OptState | None = None
        ) -> PPOState:
        """Initializes PPO state.

        Args:
            rng (chex.PRNGKey): Random generator key.
            network_params (FrozenDict | dict | None, optional): Network parameters. Defaults to None.
            opt_state (optax.OptState | None, optional): Optimizer state. Defaults to None.

        Returns:
            PPOState: PPO state.
        """
        rng, reset_rng = jax.random.split(rng)
        env_state, obs = self.env.reset(reset_rng)

        if network_params is None:
            rng, init_rng = jax.random.split(rng)
            network_params = self.network.init(init_rng, obs)

        tx = optax.chain(
            optax.clip_by_global_norm(self.hpo_config["max_grad_norm"]),
            optax.adam(self.hpo_config["lr"], eps=1e-5),
        )

        train_state = PPOTrainState.create_with_opt_state(
            apply_fn=self.network.apply,
            params=network_params,
            tx=tx,
            opt_state=opt_state,
        )

        runner_state = PPORunnerState(
            rng=rng,
            train_state=train_state,
            env_state=env_state,
            obs=obs,
            global_step=0
        )

        return PPOState(runner_state=runner_state, buffer_state=None)

    @functools.partial(jax.jit, static_argnums=0)
    def predict(
            self,
            runner_state: PPORunnerState,
            obs: jnp.ndarray,
            rng: chex.PRNGKey,
            deterministic: bool = True
        ) -> jnp.ndarray:
        """Predict an action(s) based on the current observation(s).

        Args:
            runner_state (PPORunnerState): PPO runner state.
            obs (jnp.ndarray): Observation.
            rng (chex.PRNGKey): Random generator key. Defaults to None.

        Returns:
            jnp.ndarray: Action(s)
        """
        pi, _ = self.network.apply(runner_state.train_state.params, obs)
<<<<<<< HEAD
        def deterministic_action():
            return pi.mode()

        def sampled_action():
            return pi.sample(seed=rng)

        return jax.lax.cond(
            deterministic,
            deterministic_action,
            sampled_action,
        )
=======
        return pi.mode()
>>>>>>> 23d8bb3a

    @functools.partial(jax.jit, static_argnums=(0,3,4,5))
    def train(
        self,
        runner_state: PPORunnerState,
        _,  # dummy for buffer state
        n_total_timesteps: int = 1000000,
        n_eval_steps:  int= 100,
        n_eval_episodes: int = 10,
    ) -> PPOTrainReturnT:
        """Performs one iteration of training.

        Args:
            runner_state (PPORunnerState): PPO runner state.
            _ (None): Unused parameter (buffer_state in other algorithms).
            n_total_timesteps (int, optional): Total number of training timesteps. Update steps = n_total_timesteps // n_envs. Defaults to 1000000.
            n_eval_steps (int, optional): Number of evaluation steps during training. Defaults to 100.
            n_eval_episodes (int, optional): Number of evaluation episodes per evaluation during training. Defaults to 10.

        Returns:
            PPOTrainReturnT: Tuple of PPO algorithm state and training result.
        """
        def train_eval_step(_runner_state: PPORunnerState, _: None) -> tuple[PPORunnerState, PPOTrainingResult]:
            """Performs one iteration of training and evaluation.

            Args:
                _runner_state (PPORunnerState): PPO runner state.
                _ (None): Unused parameter (required for jax.lax.scan).

            Returns:
                tuple[PPORunnerState, PPOTrainingResult]: Tuple of PPO runner state and training result.
            """
            _runner_state, (metrics, trajectories) = jax.lax.scan(
                self._update_step,
                _runner_state,
                None,
                n_total_timesteps // self.env.n_envs // self.hpo_config["n_steps"] // n_eval_steps
            )
            eval_returns = self.eval(_runner_state, n_eval_episodes)

            return _runner_state, PPOTrainingResult(eval_rewards=eval_returns, trajectories=trajectories, metrics=metrics)

        runner_state, train_result = jax.lax.scan(
            train_eval_step,
            runner_state,
            None,
            n_eval_steps,
        )
        return PPOState(
            runner_state=runner_state
        ), train_result

    @functools.partial(jax.jit, static_argnums=0)
    def _update_step(
        self,
        runner_state: PPORunnerState,
        _: None
    ) -> tuple[PPORunnerState, tuple[PPOMetrics | None, Transition | None]]:
        """Performs one PPO step of rollout and update.

        Args:
            runner_state (PPORunnerState): PPO runner state.
            _ (None): Unused parameter (required for jax.lax.scan).

        Returns:
            tuple[PPORunnerState, tuple[PPOMetrics | None, Transition | None]]: Tuple of PPO runner state and tuple of metrics and trajectories (if tracked).
        """
        runner_state, traj_batch = jax.lax.scan(
            self._env_step, runner_state, None, self.hpo_config["n_steps"]
        )

        # Calculate advantage
        (
            rng,
            train_state,
            env_state,
            last_obs,
            global_step
        ) = runner_state
        _, last_val = self.network.apply(train_state.params, last_obs)

        advantages, targets = self._calculate_gae(traj_batch, last_val)

        # Update network parameters
        update_state = (train_state, traj_batch, advantages, targets, rng)
        update_state, (
            loss,
            grads
        ) = jax.lax.scan(self._update_epoch, update_state, None, self.hpo_config["update_epochs"])
        train_state = update_state[0]
        rng = update_state[-1]

        runner_state = PPORunnerState(
            rng=rng,
            train_state=train_state,
            env_state=env_state,
            obs=last_obs,
            global_step=global_step
        )
        metrics, tracjectories = None, None
        if self.track_metrics:
            metrics = PPOMetrics(
                loss=loss,
                grads=grads,
                advantages=advantages
            )
        if self.track_trajectories:
            tracjectories = traj_batch
        return runner_state, (metrics, tracjectories)

    @functools.partial(jax.jit, static_argnums=0)
    def _env_step(self, runner_state: PPORunnerState, _: None) -> tuple[PPORunnerState, Transition]:
        """Perform one environment step (n_envs step in case of parallel environments).

        Args:
            runner_state (PPORunnerState): PPO runner state.
            _ (None): Unused parameter (required for jax.lax.scan).

        Returns:
            tuple[PPORunnerState, Transition]: Tuple of PPO runner state and batch of transitions.
        """
        (
            rng,
            train_state,
            env_state,
            last_obs,
            global_step
        ) = runner_state

        # Select action(s)
        rng, _rng = jax.random.split(rng)
        pi, value = self.network.apply(train_state.params, last_obs)
        action, log_prob = pi.sample_and_log_prob(seed=_rng)

        # Perform env step
        rng, _rng = jax.random.split(rng)
        env_state, (obsv, reward, done, info) = self.env.step(env_state, action, _rng)
        global_step += 1

        transition = Transition(
            done, action, value, reward, log_prob, last_obs, info
        )
        runner_state = PPORunnerState(
            train_state=train_state,
            env_state=env_state,
            obs=obsv,
            rng=rng,
            global_step=global_step
        )
        return runner_state, transition

    @functools.partial(jax.jit, static_argnums=0)
    def _calculate_gae(self, transition_batch: Transition, value: jnp.ndarray) -> tuple[jnp.ndarray, jnp.ndarray]:
        """Generalized advantage estimation.

        Args:
            transition_batch (Transition): Batch of transitions (rollout).
            value (jnp.ndarray): Previous value estimation for each transition.

        Returns:
            tuple[jnp.ndarray, jnp.ndarray]: (advantages, targets). Tuple of advantage and estimated return for each transition of the batch.
        """
        _, advantages = jax.lax.scan(
            self._get_advantages,
            (jnp.zeros_like(value), value),
            transition_batch,
            reverse=True,
            unroll=16,
        )
        return advantages, advantages + transition_batch.value

    @functools.partial(jax.jit, static_argnums=0)
    def _get_advantages(
        self,
        gae_and_next_value: tuple[jnp.ndarray, jnp.ndarray],
        transitions: Transition
    ) -> tuple[tuple[jnp.ndarray, jnp.ndarray], jnp.ndarray]:
        """Calculate advantages for a transition batch compatible with jax.lax.scan.

        Args:
            gae_and_next_value (tuple[jnp.ndarray, jnp.ndarray]): Current loop state including gae and value estimation.
            transitions (Transition): Transition batch.

        Returns:
            tuple[tuple[jnp.ndarray, jnp.ndarray], jnp.ndarray]: ((gae, value), gae). Tuple of loop variable (gae, value) and advantages estimation.
        """
        gae, next_value = gae_and_next_value
        done, value, reward = (
            transitions.done,
            transitions.value,
            transitions.reward,
        )
        delta = reward + self.hpo_config["gamma"] * next_value * (1 - done) - value
        gae = (
            delta
            + self.hpo_config["gamma"] * self.hpo_config["gae_lambda"] * (1 - done) * gae
        )
        return (gae, value), gae

    @functools.partial(jax.jit, static_argnums=0)
    def _update_epoch(
        self,
        update_state: tuple[PPOTrainState, Transition, jnp.ndarray, jnp.ndarray, chex.PRNGKey], _: None
    ) -> tuple[tuple[PPOTrainState, Transition, jnp.ndarray, jnp.ndarray, chex.PRNGKey], tuple[tuple | None, tuple | None]]:
        """One epoch of network updates using minibatches of the current transition batch.

        Args:
            update_state (tuple[PPOTrainState, Transition, jnp.ndarray, jnp.ndarray, chex.PRNGKey]): (train_state, transition_batch, advantages, targets, rng) Current update state.
            _ (None): Unused parameter (required for jax.lax.scan).

        Returns:
            tuple[tuple[PPOTrainState, Transition, jnp.ndarray, jnp.ndarray, chex.PRNGKey], tuple[tuple | None, tuple | None]]: Tuple of (train_state, transition_batch, advantages, targets, rng) and (loss, grads) if tracked.
        """
        train_state, traj_batch, advantages, targets, rng = update_state
        rng, _rng = jax.random.split(rng)

        batch_size = self.rollout_size
        trimmed_batch_size = self.n_minibatches * self.minibatch_size

        permutation = jax.random.permutation(_rng, batch_size)
        batch = (traj_batch, advantages, targets)
        batch = jax.tree_util.tree_map(
            lambda x: x.reshape((batch_size,) + x.shape[2:]), batch
        )
        shuffled_batch = jax.tree_util.tree_map(
            lambda x: jnp.take(x, permutation, axis=0), batch
        )

        trimmed_batch = jax.tree_util.tree_map(
            lambda x: x[:trimmed_batch_size], shuffled_batch
        )

        minibatches = jax.tree_util.tree_map(
            lambda x: jnp.reshape(
                x, [self.n_minibatches, -1, *list(x.shape[1:])]
            ),
            trimmed_batch,
        )

        train_state, (total_loss, grads) = jax.lax.scan(
            self._update_minbatch, train_state, minibatches
        )

        if trimmed_batch_size < batch_size:
            remaining_batch = jax.tree_util.tree_map(
                lambda x: x[trimmed_batch_size:], shuffled_batch
            )
            remaining_minibatch = jax.tree_util.tree_map(
                lambda x: jnp.reshape(
                    x, [1, -1, *list(x.shape[1:])]
                ),
                remaining_batch,
            )
            train_state, (remaining_total_loss, remaining_grads) = jax.lax.scan(
                self._update_minbatch, train_state, remaining_minibatch
            )
            if self.track_metrics:
                total_loss = (*total_loss, *remaining_total_loss)
                grads = (*grads, *remaining_grads)

        update_state = (train_state, traj_batch, advantages, targets, rng)
        return update_state, (
            total_loss,
            grads
        )

    @functools.partial(jax.jit, static_argnums=0)
    def _update_minbatch(
        self,
        train_state: PPOTrainState,
        batch_info: tuple[jnp.ndarray, jnp.ndarray, jnp.ndarray]
    ) -> tuple[PPOTrainState, tuple[tuple | None, tuple | None]]:
        """Update network parameters using one minibatch.

        Args:
            train_state (PPOTrainState): PPO training state.
            batch_info (tuple[jnp.ndarray, jnp.ndarray, jnp.ndarray]): Minibatch of transitions, advantages and targets.

        Returns:
            tuple[PPOTrainState, tuple[tuple | None, tuple | None]]: Tuple of PPO train state and (loss, grads) if tracked.
        """
        traj_batch, advantages, targets = batch_info

        grad_fn = jax.value_and_grad(self._loss_fn, has_aux=True)
        total_loss, grads = grad_fn(
            train_state.params, traj_batch, advantages, targets
        )

        train_state = train_state.apply_gradients(grads=grads)

        # TODO find a better way of doing this
        grads = flatten_dict(grads)

        out = (total_loss, grads) if self.track_metrics else (None, None)
        return train_state, out

    @functools.partial(jax.jit, static_argnums=0)
    def _loss_fn(
        self,
        params: FrozenDict | dict,
        traj_batch: Transition,
        gae: jnp.ndarray,
        targets: jnp.ndarray
    ) -> tuple[jnp.ndarray, tuple[jnp.ndarray, jnp.ndarray, jnp.ndarray]]:
        """Calculate loss given the current batch of transitions.

        Args:
            params (FrozenDict | dict): Network parameters.
            traj_batch (Transition): Batch of transitions
            gae (jnp.ndarray): Advantages.
            targets (jnp.ndarray): Targets.

        Returns:
            tuple[jnp.ndarray, tuple[jnp.ndarray, jnp.ndarray, jnp.ndarray]]: Tuple of (total_loss, (value_loss, actor_loss, entropy)).
        """
        # Rerun network
        pi, value = self.network.apply(params, traj_batch.obs)
        log_prob = pi.log_prob(traj_batch.action)

        # Calculate value loss
        value_pred_clipped = traj_batch.value + (
            value - traj_batch.value
        ).clip(-self.hpo_config["clip_eps"], self.hpo_config["clip_eps"])
        value_losses = jnp.square(value - targets)
        value_losses_clipped = jnp.square(value_pred_clipped - targets)
        value_loss = (
            0.5 * jnp.maximum(value_losses, value_losses_clipped).mean()
        )

        # Calculate actor loss
        ratio = jnp.exp(log_prob - traj_batch.log_prob)
        gae = (gae - gae.mean()) / (gae.std() + 1e-8)
        loss_actor1 = ratio * gae
        loss_actor2 = (
            jnp.clip(
                ratio,
                1.0 - self.hpo_config["clip_eps"],
                1.0 + self.hpo_config["clip_eps"],
            )
            * gae
        )
        loss_actor = -jnp.minimum(loss_actor1, loss_actor2)
        loss_actor = loss_actor.mean()
        entropy = pi.entropy().mean()

        total_loss = (
            loss_actor
            + self.hpo_config["vf_coef"] * value_loss
            - self.hpo_config["ent_coef"] * entropy
        )
        return total_loss, (value_loss, loss_actor, entropy)
<|MERGE_RESOLUTION|>--- conflicted
+++ resolved
@@ -282,7 +282,6 @@
             jnp.ndarray: Action(s)
         """
         pi, _ = self.network.apply(runner_state.train_state.params, obs)
-<<<<<<< HEAD
         def deterministic_action():
             return pi.mode()
 
@@ -294,9 +293,6 @@
             deterministic_action,
             sampled_action,
         )
-=======
-        return pi.mode()
->>>>>>> 23d8bb3a
 
     @functools.partial(jax.jit, static_argnums=(0,3,4,5))
     def train(
