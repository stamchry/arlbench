--- conflicted
+++ resolved
@@ -271,7 +271,6 @@
 
         tx = optax.chain(
             optax.clip_by_global_norm(self.hpo_config["max_grad_norm"]),
-<<<<<<< HEAD
             optax.adam(
                 self.hpo_config["lr"],
                 #optax.linear_schedule(
@@ -281,9 +280,6 @@
                 #),
                 eps=1e-5
             ),
-=======
-            optax.adam(self.hpo_config["learning_rate"], eps=1e-5),
->>>>>>> 0e127dd4
         )
 
         train_state = PPOTrainState.create_with_opt_state(
@@ -435,11 +431,8 @@
 
 
         # Calculate advantage
-<<<<<<< HEAD
-=======
         (rng, train_state, env_state, last_obs, global_step, cur_rewards) = runner_state
         _, last_val = self.network.apply(train_state.params, last_obs)
->>>>>>> 0e127dd4
 
         advantages, targets = self._calculate_gae(traj_batch, last_val)
 
@@ -458,13 +451,9 @@
             env_state=env_state,
             obs=last_obs,
             global_step=global_step,
-<<<<<<< HEAD
             return_buffer_idx=return_buffer_idx,
             return_buffer=runner_state.return_buffer,
             cur_rewards=runner_state.cur_rewards
-=======
-            cur_rewards=cur_rewards,
->>>>>>> 0e127dd4
         )
         metrics, trajectories = None, None
         if self.track_metrics:
@@ -486,11 +475,7 @@
         Returns:
             tuple[PPORunnerState, Transition]: Tuple of PPO runner state and batch of transitions.
         """
-<<<<<<< HEAD
         (rng, train_state, normalizer_state, env_state, last_obs, global_step, return_buffer_idx, return_buffer, cur_rewards) = runner_state
-=======
-        (rng, train_state, env_state, last_obs, global_step, cur_rewards) = runner_state
->>>>>>> 0e127dd4
 
         # Select action(s)
         rng, _rng = jax.random.split(rng)
@@ -515,7 +500,6 @@
         global_step += 1
 
         transition = Transition(done, action, value, reward, log_prob, last_obs, info)
-<<<<<<< HEAD
         cur_rewards += reward
         print_reward = jnp.array([False])
         for i in range(self.env.n_envs):
@@ -541,13 +525,6 @@
             lambda x: x,
             return_buffer,
         )
-=======
-        new_cur_rewards = cur_rewards
-        new_cur_rewards += reward
-        new_cur_rewards *= (1 - done)
-
-        #jax.debug.print("{reward}", reward=reward)
->>>>>>> 0e127dd4
 
         runner_state = PPORunnerState(
             train_state=train_state,
