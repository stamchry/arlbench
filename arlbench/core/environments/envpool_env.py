from __future__ import annotations

import functools
from typing import Any

import jax
import numpy as np
import jax.numpy as jnp
import numpy as np

from arlbench.utils import gymnasium_space_to_gymnax_space

from .autorl_env import Environment

ATARI_ENVS = [
    "Adventure-v5",
    "AirRaid-v5",
    "Alien-v5",
    "Amidar-v5",
    "Assault-v5",
    "Asterix-v5",
    "Asteroids-v5",
    "Atlantis-v5",
    "Atlantis2-v5",
    "Backgammon-v5",
    "BankHeist-v5",
    "BasicMath-v5",
    "BattleZone-v5",
    "BeamRider-v5",
    "Berzerk-v5",
    "Blackjack-v5",
    "Bowling-v5",
    "Boxing-v5",
    "Breakout-v5",
    "Carnival-v5",
    "Casino-v5",
    "Centipede-v5",
    "ChopperCommand-v5",
    "CrazyClimber-v5",
    "Crossbow-v5",
    "Darkchambers-v5",
    "Defender-v5",
    "DemonAttack-v5",
    "DonkeyKong-v5",
    "DoubleDunk-v5",
    "Earthworld-v5",
    "ElevatorAction-v5",
    "Enduro-v5",
    "Entombed-v5",
    "Et-v5",
    "FishingDerby-v5",
    "FlagCapture-v5",
    "Freeway-v5",
    "Frogger-v5",
    "Frostbite-v5",
    "Galaxian-v5",
    "Gopher-v5",
    "Gravitar-v5",
    "Hangman-v5",
    "HauntedHouse-v5",
    "Hero-v5",
    "HumanCannonball-v5",
    "IceHockey-v5",
    "Jamesbond-v5",
    "JourneyEscape-v5",
    "Kaboom-v5",
    "Kangaroo-v5",
    "KeystoneKapers-v5",
    "KingKong-v5",
    "Klax-v5",
    "Koolaid-v5",
    "Krull-v5",
    "KungFuMaster-v5",
    "LaserGates-v5",
    "LostLuggage-v5",
    "MarioBros-v5",
    "MiniatureGolf-v5",
    "MontezumaRevenge-v5",
    "MrDo-v5",
    "MsPacman-v5",
    "NameThisGame-v5",
    "Othello-v5",
    "Pacman-v5",
    "Phoenix-v5",
    "Pitfall-v5",
    "Pitfall2-v5",
    "Pong-v5",
    "Pooyan-v5",
    "PrivateEye-v5",
    "Qbert-v5",
    "Riverraid-v5",
    "RoadRunner-v5",
    "Robotank-v5",
    "Seaquest-v5",
    "SirLancelot-v5",
    "Skiing-v5",
    "Solaris-v5",
    "SpaceInvaders-v5",
    "SpaceWar-v5",
    "StarGunner-v5",
    "Superman-v5",
    "Surround-v5",
    "Tennis-v5",
    "Tetris-v5",
    "TicTacToe3d-v5",
    "TimePilot-v5",
    "Trondead-v5",
    "Turmoil-v5",
    "Tutankham-v5",
    "UpNDown-v5",
    "Venture-v5",
    "VideoCheckers-v5",
    "VideoChess-v5",
    "VideoCube-v5",
    "VideoPinball-v5",
    "WizardOfWor-v5",
    "WordZapper-v5",
    "YarsRevenge-v5",
    "Zaxxon-v5",
]


class EnvpoolEnv(Environment):
    def __init__(self, env_name: str, n_envs: int, seed: int):
        import envpool
        env = envpool.make(env_name, env_type="gymnasium", num_envs=n_envs, seed=seed)

        super().__init__(env_name, env, n_envs, seed)

        self.reset_shape = self._env.reset()

        rng = jax.random.key(42)
        _rngs = jax.random.split(rng, self._n_envs)
        self.dummy_action = np.array([
                self.action_space.sample(_rngs[i])
                for i in range(self._n_envs)
        ])
        self.step_shape = self._env.step(self.dummy_action)
        self.single_step_shape = jax.tree_map(lambda x: x[:1], self.step_shape)
        
        self._handle0, _, _, self._xla_step = self._env.xla()

    @functools.partial(jax.jit, static_argnums=0)
    def reset(self, _):
        obs, _ = jax.experimental.io_callback(self._env.reset, self.reset_shape)
        return self._handle0, obs

    @functools.partial(jax.jit, static_argnums=0)
    def step(self, env_state: Any, action: Any, _):
        # todo: update info correctly as well
        self._handle0, (obs, reward, term, trunc, info) = self._xla_step(env_state, action)
        done = jnp.logical_or(term, trunc)

<<<<<<< HEAD
        def reset(obs):
            def reset_idx(i, obs):
                new_obs, _, _, _, _ = jax.experimental.io_callback(self._env.step, self.single_step_shape, action=self.dummy_action[:1], env_id=np.array([i]))
                obs = obs.at[i].set(new_obs[0])
                return obs

            for i in range(self._n_envs):
                obs = jax.lax.cond(
                    done[i],
                    lambda obs: reset_idx(i, obs),
                    lambda obs: obs,
                    obs,
                )
            return obs

        obs = jax.lax.cond(
            jnp.any(done),
            reset,
            lambda obs: obs,
            obs
=======
        # auto reset for environments that are done
        def _reset(handle, obs, done, info):
            # todo: update info correctly
            env_ids = jnp.arange(done.size)
            default_id = jnp.ones(done.size, dtype=jnp.int32) * jnp.argmax(done)
            reset_idx = jnp.where(done, env_ids, default_id)
            handle, (new_obs, reward, term, trunc, info) = self._xla_step(
                handle, action, reset_idx
            )

            def update_index(i, obs):
                return jax.lax.cond(
                    done[i], lambda obs: obs.at[i].set(new_obs[i]), lambda obs: obs, obs
                )

            obs = jax.lax.fori_loop(0, done.size, update_index, obs)
            return handle, obs, info

        def _noop(handle, obs, _, info):
            return handle, obs, info

        requires_reset = jnp.any(done)
        handle1, obs, info = jax.lax.cond(
            requires_reset, _reset, _noop, handle1, obs, done, info
>>>>>>> 6c2df9ec
        )

        return self._handle0, (obs, reward, done, info)

    @property
    def action_space(self):
        return gymnasium_space_to_gymnax_space(self._env.action_space)

    @property
    def observation_space(self):
        return gymnasium_space_to_gymnax_space(self._env.observation_space)<|MERGE_RESOLUTION|>--- conflicted
+++ resolved
@@ -151,7 +151,6 @@
         self._handle0, (obs, reward, term, trunc, info) = self._xla_step(env_state, action)
         done = jnp.logical_or(term, trunc)
 
-<<<<<<< HEAD
         def reset(obs):
             def reset_idx(i, obs):
                 new_obs, _, _, _, _ = jax.experimental.io_callback(self._env.step, self.single_step_shape, action=self.dummy_action[:1], env_id=np.array([i]))
@@ -172,32 +171,6 @@
             reset,
             lambda obs: obs,
             obs
-=======
-        # auto reset for environments that are done
-        def _reset(handle, obs, done, info):
-            # todo: update info correctly
-            env_ids = jnp.arange(done.size)
-            default_id = jnp.ones(done.size, dtype=jnp.int32) * jnp.argmax(done)
-            reset_idx = jnp.where(done, env_ids, default_id)
-            handle, (new_obs, reward, term, trunc, info) = self._xla_step(
-                handle, action, reset_idx
-            )
-
-            def update_index(i, obs):
-                return jax.lax.cond(
-                    done[i], lambda obs: obs.at[i].set(new_obs[i]), lambda obs: obs, obs
-                )
-
-            obs = jax.lax.fori_loop(0, done.size, update_index, obs)
-            return handle, obs, info
-
-        def _noop(handle, obs, _, info):
-            return handle, obs, info
-
-        requires_reset = jnp.any(done)
-        handle1, obs, info = jax.lax.cond(
-            requires_reset, _reset, _noop, handle1, obs, done, info
->>>>>>> 6c2df9ec
         )
 
         return self._handle0, (obs, reward, done, info)
