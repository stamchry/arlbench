from __future__ import annotations

import functools
from typing import Any

import jax
import numpy as np
import jax.numpy as jnp
import numpy as np

from arlbench.utils import gymnasium_space_to_gymnax_space

from .autorl_env import Environment

ATARI_ENVS = [
    "Adventure-v5",
    "AirRaid-v5",
    "Alien-v5",
    "Amidar-v5",
    "Assault-v5",
    "Asterix-v5",
    "Asteroids-v5",
    "Atlantis-v5",
    "Atlantis2-v5",
    "Backgammon-v5",
    "BankHeist-v5",
    "BasicMath-v5",
    "BattleZone-v5",
    "BeamRider-v5",
    "Berzerk-v5",
    "Blackjack-v5",
    "Bowling-v5",
    "Boxing-v5",
    "Breakout-v5",
    "Carnival-v5",
    "Casino-v5",
    "Centipede-v5",
    "ChopperCommand-v5",
    "CrazyClimber-v5",
    "Crossbow-v5",
    "Darkchambers-v5",
    "Defender-v5",
    "DemonAttack-v5",
    "DonkeyKong-v5",
    "DoubleDunk-v5",
    "Earthworld-v5",
    "ElevatorAction-v5",
    "Enduro-v5",
    "Entombed-v5",
    "Et-v5",
    "FishingDerby-v5",
    "FlagCapture-v5",
    "Freeway-v5",
    "Frogger-v5",
    "Frostbite-v5",
    "Galaxian-v5",
    "Gopher-v5",
    "Gravitar-v5",
    "Hangman-v5",
    "HauntedHouse-v5",
    "Hero-v5",
    "HumanCannonball-v5",
    "IceHockey-v5",
    "Jamesbond-v5",
    "JourneyEscape-v5",
    "Kaboom-v5",
    "Kangaroo-v5",
    "KeystoneKapers-v5",
    "KingKong-v5",
    "Klax-v5",
    "Koolaid-v5",
    "Krull-v5",
    "KungFuMaster-v5",
    "LaserGates-v5",
    "LostLuggage-v5",
    "MarioBros-v5",
    "MiniatureGolf-v5",
    "MontezumaRevenge-v5",
    "MrDo-v5",
    "MsPacman-v5",
    "NameThisGame-v5",
    "Othello-v5",
    "Pacman-v5",
    "Phoenix-v5",
    "Pitfall-v5",
    "Pitfall2-v5",
    "Pong-v5",
    "Pooyan-v5",
    "PrivateEye-v5",
    "Qbert-v5",
    "Riverraid-v5",
    "RoadRunner-v5",
    "Robotank-v5",
    "Seaquest-v5",
    "SirLancelot-v5",
    "Skiing-v5",
    "Solaris-v5",
    "SpaceInvaders-v5",
    "SpaceWar-v5",
    "StarGunner-v5",
    "Superman-v5",
    "Surround-v5",
    "Tennis-v5",
    "Tetris-v5",
    "TicTacToe3d-v5",
    "TimePilot-v5",
    "Trondead-v5",
    "Turmoil-v5",
    "Tutankham-v5",
    "UpNDown-v5",
    "Venture-v5",
    "VideoCheckers-v5",
    "VideoChess-v5",
    "VideoCube-v5",
    "VideoPinball-v5",
    "WizardOfWor-v5",
    "WordZapper-v5",
    "YarsRevenge-v5",
    "Zaxxon-v5"
]

class EnvpoolEnv(Environment):
    def __init__(self, env_name: str, n_envs: int, seed: int):
        import envpool
        env = envpool.make(env_name, env_type="gymnasium", num_envs=n_envs, seed=seed)

        super().__init__(env_name, env, n_envs, seed)

        self.reset_shape = self._env.reset()

        rng = jax.random.key(42)
        _rngs = jax.random.split(rng, self._n_envs)
        self.dummy_action = np.array([
                self.action_space.sample(_rngs[i])
                for i in range(self._n_envs)
        ])
        self.step_shape = self._env.step(self.dummy_action)
        self.single_step_shape = jax.tree_map(lambda x: x[:1], self.step_shape)
        
        self._handle0, _, _, self._xla_step = self._env.xla()

    @functools.partial(jax.jit, static_argnums=0)
    def reset(self, _):
        obs, _ = jax.experimental.io_callback(self._env.reset, self.reset_shape)
        return self._handle0, obs

    @functools.partial(jax.jit, static_argnums=0)
    def step(self, env_state: Any, action: Any, _):
        # todo: update info correctly as well
        self._handle0, (obs, reward, term, trunc, info) = self._xla_step(env_state, action)
        done = jnp.logical_or(term, trunc)

        def reset(obs):
            def reset_idx(i, obs):
<<<<<<< HEAD
                new_obs, _ = self._env.reset(env_id=np.array([i]))
=======
                new_obs, _, _, _, _ = jax.experimental.io_callback(self._env.step, self.single_step_shape, action=self.dummy_action[:1], env_id=np.array([i]))
>>>>>>> debd0bf8
                obs = obs.at[i].set(new_obs[0])
                return obs

            for i in range(self._n_envs):
<<<<<<< HEAD
                jax.lax.cond(
=======
                obs = jax.lax.cond(
>>>>>>> debd0bf8
                    done[i],
                    lambda obs: reset_idx(i, obs),
                    lambda obs: obs,
                    obs,
                )
<<<<<<< HEAD
=======
            return obs
>>>>>>> debd0bf8

        obs = jax.lax.cond(
            jnp.any(done),
            reset,
            lambda obs: obs,
            obs
        )

<<<<<<< HEAD
        return handle1, (obs, reward, done, info)
=======
        return self._handle0, (obs, reward, done, info)
>>>>>>> debd0bf8

    @property
    def action_space(self):
        return gymnasium_space_to_gymnax_space(self._env.action_space)

    @property
    def observation_space(self):
        return gymnasium_space_to_gymnax_space(self._env.observation_space)
<|MERGE_RESOLUTION|>--- conflicted
+++ resolved
@@ -152,29 +152,18 @@
 
         def reset(obs):
             def reset_idx(i, obs):
-<<<<<<< HEAD
-                new_obs, _ = self._env.reset(env_id=np.array([i]))
-=======
                 new_obs, _, _, _, _ = jax.experimental.io_callback(self._env.step, self.single_step_shape, action=self.dummy_action[:1], env_id=np.array([i]))
->>>>>>> debd0bf8
                 obs = obs.at[i].set(new_obs[0])
                 return obs
 
             for i in range(self._n_envs):
-<<<<<<< HEAD
-                jax.lax.cond(
-=======
                 obs = jax.lax.cond(
->>>>>>> debd0bf8
                     done[i],
                     lambda obs: reset_idx(i, obs),
                     lambda obs: obs,
                     obs,
                 )
-<<<<<<< HEAD
-=======
             return obs
->>>>>>> debd0bf8
 
         obs = jax.lax.cond(
             jnp.any(done),
@@ -183,11 +172,7 @@
             obs
         )
 
-<<<<<<< HEAD
-        return handle1, (obs, reward, done, info)
-=======
         return self._handle0, (obs, reward, done, info)
->>>>>>> debd0bf8
 
     @property
     def action_space(self):
