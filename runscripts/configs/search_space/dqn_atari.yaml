seed: 0
hyperparameters:
  hp_config.buffer_prio_sampling:
    type: categorical
    choices: [True, False]
  hp_config.buffer_alpha:
    type: uniform_float
    upper: 1.0
    lower: 0.01
    log: false
  hp_config.buffer_beta:
    type: uniform_float
    upper: 1.0
    lower: 0.01
    log: false
  hp_config.buffer_epsilon:
    type: uniform_float
    upper: 1.0e-3
    lower: 1.0e-7
    log: true
  hp_config.buffer_batch_size:
    type: categorical
    choices: [16, 32, 64]
  hp_config.buffer_size:
    type: uniform_int
    upper: 100000
    lower: 1024
<<<<<<< HEAD
=======
    default: 100000
    log: false
  hp_config.epsilon:
    type: uniform_float
    upper: 0.5
    lower: 0.005
    default: 0.1
>>>>>>> d9149196
    log: false
  hp_config.learning_rate:
    type: uniform_float
    upper: 0.1
    lower: 1.0e-06
    log: true
  hp_config.learning_starts:
    type: uniform_int
    upper: 16384
    lower: 0
<<<<<<< HEAD
=======
    default: 128
>>>>>>> d9149196
    log: false
  hp_config.use_target_network:
    type: categorical
    choices: [True, False]
  hp_config.target_update_interval:
    type: uniform_int
    upper: 2000
    lower: 1
    log: false
conditions:
  - child: hp_config.target_update_interval
    parent: hp_config.use_target_network
    value: true
    type: EQ<|MERGE_RESOLUTION|>--- conflicted
+++ resolved
@@ -25,16 +25,6 @@
     type: uniform_int
     upper: 100000
     lower: 1024
-<<<<<<< HEAD
-=======
-    default: 100000
-    log: false
-  hp_config.epsilon:
-    type: uniform_float
-    upper: 0.5
-    lower: 0.005
-    default: 0.1
->>>>>>> d9149196
     log: false
   hp_config.learning_rate:
     type: uniform_float
@@ -45,10 +35,7 @@
     type: uniform_int
     upper: 16384
     lower: 0
-<<<<<<< HEAD
-=======
     default: 128
->>>>>>> d9149196
     log: false
   hp_config.use_target_network:
     type: categorical
