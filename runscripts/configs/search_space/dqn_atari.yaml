--- conflicted
+++ resolved
@@ -15,26 +15,17 @@
     log: false
   hp_config.buffer_epsilon:
     type: uniform_float
-<<<<<<< HEAD
-    upper: 1.0e-3
-    lower: 1.0e-7
-    log: true
-  hp_config.buffer_batch_size:
-=======
     upper: 1e-4
     lower: 1e-9
     default: 1e-7
     log: true
   hp_config.buffer_prio_sampling:
->>>>>>> 4fcdfe18
     type: categorical
     choices: [16, 32, 64]
   hp_config.buffer_size:
     type: uniform_int
     upper: 100000
     lower: 1024
-<<<<<<< HEAD
-=======
     default: 100000
     log: false
   hp_config.initial_epsilon:
@@ -48,7 +39,6 @@
     upper: 0.2
     lower: 0.001
     default: 0.05
->>>>>>> 4fcdfe18
     log: false
   hp_config.learning_rate:
     type: uniform_float
@@ -73,8 +63,6 @@
   - child: hp_config.target_update_interval
     parent: hp_config.use_target_network
     value: true
-<<<<<<< HEAD
-=======
     type: EQ
   - child: hp_config.tau
     parent: hp_config.use_target_network
@@ -91,5 +79,4 @@
   - child: hp_config.buffer_beta
     parent: hp_config.buffer_prio_sampling
     value: true
->>>>>>> 4fcdfe18
     type: EQ